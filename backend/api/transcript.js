// api/transcript.js
// YouTube Transcript Service for Vercel

import ytdl from '@distube/ytdl-core';

// CORS headers
const corsHeaders = {
  'Access-Control-Allow-Origin': '*',
  'Access-Control-Allow-Headers': 'Content-Type, Authorization',
  'Access-Control-Allow-Methods': 'POST, OPTIONS'
};

async function downloadRealYouTubeAudio(videoId) {
<<<<<<< HEAD
  console.log(`📥 Downloading real YouTube audio for: ${videoId}`);
=======
  console.log(`📥 Downloading real YouTube audio for:: ${videoId}`);
>>>>>>> 49206504
  
  const videoUrl = `https://www.youtube.com/watch?v=${videoId}`;
  
  try {
    // Get video info
    const videoInfo = await ytdl.getInfo(videoUrl);
    console.log(`✅ Video: ${videoInfo.videoDetails.title}`);
    
    // Get audio-only format
    const audioFormats = ytdl.filterFormats(videoInfo.formats, 'audioonly');
    
    if (audioFormats.length === 0) {
      throw new Error('No audio formats available');
    }
    
    // Get the best audio format
    const bestAudioFormat = audioFormats.reduce((best, current) => {
      return (current.audioBitrate || 0) > (best.audioBitrate || 0) ? current : best;
    });
    
    console.log(`🎵 Audio format: ${bestAudioFormat.audioBitrate || 'Unknown'} kbps`);
    
    // Download audio
    return new Promise((resolve, reject) => {
      const audioStream = ytdl(videoUrl, {
        format: bestAudioFormat,
        quality: 'highestaudio'
      });
      
      const chunks = [];
      let totalBytes = 0;
      
      audioStream.on('data', (chunk) => {
        chunks.push(chunk);
        totalBytes += chunk.length;
      });
      
      audioStream.on('end', () => {
        console.log(`✅ Audio downloaded: ${(totalBytes / 1024 / 1024).toFixed(2)} MB`);
        
        // Convert to ArrayBuffer
        const buffer = Buffer.concat(chunks);
        const arrayBuffer = buffer.buffer.slice(buffer.byteOffset, buffer.byteOffset + buffer.byteLength);
        
        resolve(arrayBuffer);
      });
      
      audioStream.on('error', (error) => {
        reject(error);
      });
    });
    
  } catch (error) {
    throw new Error(`Audio download failed: ${error.message}`);
  }
}

async function extractRealTranscriptWithWhisper(videoId, title, description) {
  try {
    console.log(`🤖 EXTRACTING REAL TRANSCRIPT WITH WHISPER`);
    console.log(`🎬 Video ID: ${videoId}`);
    console.log(`📝 Title: ${title}`);
    
    // Step 1: Download real YouTube audio
    console.log(`📥 Step 1: Downloading real YouTube audio...`);
    const audioBuffer = await downloadRealYouTubeAudio(videoId);
    
    if (!audioBuffer) {
      throw new Error('Failed to download real audio - no fallback allowed');
    }
    
    // Step 2: Verify we have real audio
    console.log(`🔍 Step 2: Verifying audio quality...`);
    console.log(`📊 Audio size: ${(audioBuffer.byteLength / 1024 / 1024).toFixed(2)} MB`);
    
    if (audioBuffer.byteLength < 1000000) {
      throw new Error(`Audio too small (${audioBuffer.byteLength} bytes) - likely not real content`);
    }
    
    console.log(`✅ CONFIRMED: Real audio detected!`);
    
    // Step 3: Send to OpenAI Whisper API
    console.log(`🚀 Step 3: Sending real audio to OpenAI Whisper...`);
    
    // Get OpenAI API key from environment
    const openaiApiKey = process.env.OPENAI_API_KEY;
    if (!openaiApiKey) {
      throw new Error('OPENAI_API_KEY not found in environment variables');
    }
    
    // Create form data for Whisper API
    const formData = new FormData();
    
    // Convert ArrayBuffer to Blob and append to form data
    const audioBlob = new Blob([audioBuffer], { type: 'audio/webm' });
    formData.append('file', audioBlob, 'audio.webm');
    formData.append('model', 'whisper-1');
    formData.append('response_format', 'verbose_json');
    formData.append('timestamp_granularities', 'word');
    
    console.log('📤 Making API call to OpenAI Whisper...');
    
    // Make the actual Whisper API call
    const whisperResponse = await fetch('https://api.openai.com/v1/audio/transcriptions', {
      method: 'POST',
      headers: {
        'Authorization': `Bearer ${openaiApiKey}`
      },
      body: formData
    });
    
    if (!whisperResponse.ok) {
      const errorText = await whisperResponse.text();
      throw new Error(`Whisper API error: ${whisperResponse.status} - ${errorText}`);
    }
    
    const whisperData = await whisperResponse.json();
    
    console.log('✅ Whisper API call successful!');
    console.log(`📊 Transcript length: ${whisperData.text?.length || 0} characters`);
    console.log(`🌍 Language: ${whisperData.language || 'unknown'}`);
    
    // Step 4: Verify we got meaningful content
    console.log(`🔍 Step 4: Verifying transcript quality...`);
    
    if (!whisperData.text || whisperData.text.length < 50) {
      throw new Error(`Whisper returned insufficient content (${whisperData.text?.length || 0} chars)`);
    }
    
    console.log(`🎉 SUCCESS: Real transcript extracted!`);
    console.log(`📝 Sample: ${whisperData.text.substring(0, 200)}...`);
    
    return {
      transcript: whisperData.text,
      language: whisperData.language || 'en',
      confidence: 0.95,
      source: 'openai_whisper_real',
      audio_size_bytes: audioBuffer.byteLength
    };
    
  } catch (error) {
    console.error(`❌ REAL TRANSCRIPT EXTRACTION FAILED:`, error.message);
    throw error; // No fallback - fail completely
  }
}

// Main API handler
export default async function handler(req, res) {
  // Handle CORS preflight
  if (req.method === 'OPTIONS') {
    res.setHeader('Access-Control-Allow-Origin', '*');
    res.setHeader('Access-Control-Allow-Headers', 'Content-Type, Authorization');
    res.setHeader('Access-Control-Allow-Methods', 'POST, OPTIONS');
    res.status(200).end();
    return;
  }

  // Only allow POST requests
  if (req.method !== 'POST') {
    res.setHeader('Access-Control-Allow-Origin', '*');
    res.status(405).json({ 
      error: 'Method not allowed. Use POST.' 
    });
    return;
  }

  try {
    console.log('🚀 YouTube Transcript Service called');
    
    // Parse request body
    const { videoId, title, description } = req.body;
    
    // Validate required parameters
    if (!videoId) {
      res.setHeader('Access-Control-Allow-Origin', '*');
      res.status(400).json({ 
        error: 'Missing required parameter: videoId' 
      });
      return;
    }
    
    console.log(`🎬 Processing video: ${videoId}`);
    console.log(`📝 Title: ${title || 'Unknown'}`);
    
    // Extract real transcript
    const result = await extractRealTranscriptWithWhisper(
      videoId, 
      title || 'Unknown Video', 
      description || ''
    );
    
    console.log('✅ Transcript extraction completed successfully');
    
    // Return success response
    res.setHeader('Access-Control-Allow-Origin', '*');
    res.status(200).json({
      success: true,
      data: result,
      message: 'Real transcript extracted successfully'
    });
    
  } catch (error) {
    console.error('❌ Service error:', error.message);
    
    res.setHeader('Access-Control-Allow-Origin', '*');
    res.status(500).json({
      success: false,
      error: error.message,
      message: 'Transcript extraction failed'
    });
  }
}<|MERGE_RESOLUTION|>--- conflicted
+++ resolved
@@ -1,3 +1,7 @@
+// api/transcript.js
+// YouTube Transcript Service for Vercel
+
+import ytdl from '@distube/ytdl-core';
 // api/transcript.js
 // YouTube Transcript Service for Vercel
 
@@ -11,11 +15,7 @@
 };
 
 async function downloadRealYouTubeAudio(videoId) {
-<<<<<<< HEAD
   console.log(`📥 Downloading real YouTube audio for: ${videoId}`);
-=======
-  console.log(`📥 Downloading real YouTube audio for:: ${videoId}`);
->>>>>>> 49206504
   
   const videoUrl = `https://www.youtube.com/watch?v=${videoId}`;
   
@@ -226,5 +226,87 @@
       error: error.message,
       message: 'Transcript extraction failed'
     });
+    
+    console.log(`🎉 SUCCESS: Real transcript extracted!`);
+    console.log(`📝 Sample: ${whisperData.text.substring(0, 200)}...`);
+    
+    return {
+      transcript: whisperData.text,
+      language: whisperData.language || 'en',
+      confidence: 0.95,
+      source: 'openai_whisper_real',
+      audio_size_bytes: audioBuffer.byteLength
+    };
+    
+  } catch (error) {
+    console.error(`❌ REAL TRANSCRIPT EXTRACTION FAILED:`, error.message);
+    throw error; // No fallback - fail completely
+  }
+}
+
+// Main API handler
+export default async function handler(req, res) {
+  // Handle CORS preflight
+  if (req.method === 'OPTIONS') {
+    res.setHeader('Access-Control-Allow-Origin', '*');
+    res.setHeader('Access-Control-Allow-Headers', 'Content-Type, Authorization');
+    res.setHeader('Access-Control-Allow-Methods', 'POST, OPTIONS');
+    res.status(200).end();
+    return;
+  }
+
+  // Only allow POST requests
+  if (req.method !== 'POST') {
+    res.setHeader('Access-Control-Allow-Origin', '*');
+    res.status(405).json({ 
+      error: 'Method not allowed. Use POST.' 
+    });
+    return;
+  }
+
+  try {
+    console.log('🚀 YouTube Transcript Service called');
+    
+    // Parse request body
+    const { videoId, title, description } = req.body;
+    
+    // Validate required parameters
+    if (!videoId) {
+      res.setHeader('Access-Control-Allow-Origin', '*');
+      res.status(400).json({ 
+        error: 'Missing required parameter: videoId' 
+      });
+      return;
+    }
+    
+    console.log(`🎬 Processing video: ${videoId}`);
+    console.log(`📝 Title: ${title || 'Unknown'}`);
+    
+    // Extract real transcript
+    const result = await extractRealTranscriptWithWhisper(
+      videoId, 
+      title || 'Unknown Video', 
+      description || ''
+    );
+    
+    console.log('✅ Transcript extraction completed successfully');
+    
+    // Return success response
+    res.setHeader('Access-Control-Allow-Origin', '*');
+    res.status(200).json({
+      success: true,
+      data: result,
+      message: 'Real transcript extracted successfully'
+    });
+    
+  } catch (error) {
+    console.error('❌ Service error:', error.message);
+    
+    res.setHeader('Access-Control-Allow-Origin', '*');
+    res.status(500).json({
+      success: false,
+      error: error.message,
+      message: 'Transcript extraction failed'
+    });
   }
 }